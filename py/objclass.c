--- conflicted
+++ resolved
@@ -61,16 +61,9 @@
 }
 
 const mp_obj_type_t class_type = {
-<<<<<<< HEAD
-    .base = { &mp_const_type },
-    .name = "class",
-    .call_n = class_call_n,
-    .methods = {{NULL, NULL},},
-=======
     { &mp_const_type },
     "class",
     .call_n = class_call_n,
->>>>>>> fd04bb3b
 };
 
 mp_obj_t mp_obj_new_class(mp_map_t *class_locals) {
